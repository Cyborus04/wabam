--- conflicted
+++ resolved
@@ -1,119 +1,6 @@
 use crate::{RefType, ValType, WasmEncode};
 
-<<<<<<< HEAD
 mod instr_macro;
-=======
-#[doc(hidden)]
-#[macro_export]
-macro_rules! instr {
-    (unreachable) => { $crate::Instruction::Unreachable };
-    (nop) => { $crate::Instruction::NoOp };
-
-    (block) => { $crate::Instruction::Block { kind: None } };
-    (block (result $t:tt)) => { $crate::Instruction::Block { kind: $crate::mlt!($t) } };
-
-    (loop) => { $crate::Instruction::Block { kind: None } };
-    (loop (result $t:tt)) => { $crate::Instruction::Block { kind: $crate::mlt!($t) } };
-
-    (if) => { $crate::Instruction::Block { kind: None } };
-    (if (result $t:tt)) => { $crate::Instruction::Block { kind: $crate::mlt!($t) } };
-
-    (else) => { $crate::Instruction::Else };
-    (end) => { $crate::Instruction::End };
-    (br $x:tt) => { $crate::Instruction::Branch { depth: $crate::ml!($x) } };
-    (br_if $x:tt) => { $crate::Instruction::BranchIf { depth: $crate::ml!($x) } };
-    (br_table $($x:tt)+) => {
-        {
-            let a = [$($crate::ml!($x)),*];
-            let (failsafe, depths) = a.split_last().unwrap();
-            $crate::Instruction::BranchTable { depths: depths.to_vec(), failsafe: *failsafe }
-        }
-    };
-
-    (return) => { $crate::Instruction::Return };
-    (call $x:tt) => { $crate::Instruction::Call { func_idx: $crate::ml!($x) } };
-    (call_indirect $type:tt $table:tt) => { $crate::Instruction::CallIndirect { type_idx: $crate::ml!($type), table_idx: $crate::ml!($table) } };
-
-    (drop) => { $crate::Instruction::Drop };
-    (select) => { $crate::Instruction::Select };
-
-    (local.get $x:tt) => { $crate::Instruction::LocalGet { local_index: $crate::ml!($x) } };
-    (local.set $x:tt) => { $crate::Instruction::LocalSet { local_index: $crate::ml!($x) } };
-    (local.tee $x:tt) => { $crate::Instruction::LocalTee { local_index: $crate::ml!($x) } };
-    (global.get $x:tt) => { $crate::Instruction::GlobalGet { global_index: $crate::ml!($x) } };
-    (global.set $x:tt) => { $crate::Instruction::GlobalSet { global_index: $crate::ml!($x) } };
-
-}
-
-#[doc(hidden)]
-#[macro_export]
-macro_rules! ml {
-    ({ $x:expr }) => {
-        $x
-    };
-    ($x:literal) => {
-        $x
-    };
-}
-
-#[doc(hidden)]
-#[macro_export]
-macro_rules! mlto {
-    (i32) => {
-        Some($crate::ValType::I32)
-    };
-    (i64) => {
-        Some($crate::ValType::I64)
-    };
-    (f32) => {
-        Some($crate::ValType::F32)
-    };
-    (f64) => {
-        Some($crate::ValType::F64)
-    };
-    (v128) => {
-        Some($crate::ValType::V128)
-    };
-    (funcref) => {
-        Some($crate::ValType::FuncRef)
-    };
-    (externref) => {
-        Some($crate::ValType::ExternRef)
-    };
-    ({$x:expr}) => {
-        $x
-    };
-}
-
-#[doc(hidden)]
-#[macro_export]
-macro_rules! mlt {
-    (i32) => {
-        $crate::ValType::I32
-    };
-    (i64) => {
-        $crate::ValType::I64
-    };
-    (f32) => {
-        $crate::ValType::F32
-    };
-    (f64) => {
-        $crate::ValType::F64
-    };
-    (v128) => {
-        $crate::ValType::V128
-    };
-    (funcref) => {
-        $crate::ValType::FuncRef
-    };
-    (externref) => {
-        $crate::ValType::ExternRef
-    };
-    ({$x:expr}) => {
-        $x
-    };
-}
->>>>>>> a675a7a6
 
 #[derive(Debug, Clone, PartialEq)]
 pub struct Expr {
@@ -1745,223 +1632,6 @@
             } => 1 + align.size() + offset.size(),
             V128Const(_) => 18,
             I8x16Shuffle { lanes: _ } => 18,
-<<<<<<< HEAD
-            S8x16ExtractLane { lane: _ } |
-            U8x16ExtractLane { lane: _ } |
-            I8x16ReplaceLane { lane: _ } |
-            S16x8ExtractLane { lane: _ } |
-            U16x8ExtractLane { lane: _ } |
-            I16x8ReplaceLane { lane: _ } |
-            I32x4ExtractLane { lane: _ } |
-            I32x4ReplaceLane { lane: _ } |
-            I64x2ExtractLane { lane: _ } |
-            I64x2ReplaceLane { lane: _ } |
-            F32x4ExtractLane { lane: _ } |
-            F32x4ReplaceLane { lane: _ } |
-            F64x2ExtractLane { lane: _ } |
-            F64x2ReplaceLane { lane: _ } => 3,
-            I8x16Swizzle |
-            I8x16Splat |
-            I16x8Splat |
-            I32x4Splat |
-            I64x2Splat |
-            F32x4Splat |
-            F64x2Splat |
-            I8x16Equal |
-            I8x16NotEqual |
-            S8x16LessThan |
-            U8x16LessThan |
-            S8x16GreaterThan |
-            U8x16GreaterThan |
-            S8x16LessThanOrEqual |
-            U8x16LessThanOrEqual |
-            S8x16GreaterThanOrEqual |
-            U8x16GreaterThanOrEqual |
-            I16x8Equal |
-            I16x8NotEqual |
-            S16x8LessThan |
-            U16x8LessThan |
-            S16x8GreaterThan |
-            U16x8GreaterThan |
-            S16x8LessThanOrEqual |
-            U16x8LessThanOrEqual |
-            S16x8GreaterThanOrEqual |
-            U16x8GreaterThanOrEqual |
-            I32x4Equal |
-            I32x4NotEqual |
-            S32x4LessThan |
-            U32x4LessThan |
-            S32x4GreaterThan |
-            U32x4GreaterThan |
-            S32x4LessThanOrEqual |
-            U32x4LessThanOrEqual |
-            S32x4GreaterThanOrEqual |
-            U32x4GreaterThanOrEqual |
-            I64x2Equal |
-            I64x2NotEqual |
-            S64x2LessThan |
-            S64x2GreaterThan |
-            S64x2LessThanOrEqual |
-            S64x2GreaterThanOrEqual |
-            F32x4Equal |
-            F32x4NotEqual |
-            F32x4LessThan |
-            F32x4GreaterThan |
-            F32x4LessThanOrEqual |
-            F32x4GreaterThanOrEqual |
-            F64x2Equal |
-            F64x2NotEqual |
-            F64x2LessThan |
-            F64x2GreaterThan |
-            F64x2LessThanOrEqual |
-            F64x2GreaterThanOrEqual |
-            V128Not |
-            V128And |
-            V128AndNot |
-            V128Or |
-            V128Xor |
-            V128BitSelect |
-            V128AnyTrue |
-            I8x16Abs |
-            I8x16Neg |
-            I8x16CountOnes |
-            I8x16AllTrue |
-            I8x16Bitmask |
-            S8x16NarrowI16x8 |
-            U8x16NarrowI16x8 |
-            I8x16Shl |
-            S8x16Shr |
-            U8x16Shr |
-            I8x16Add |
-            S8x16AddSaturate |
-            U8x16AddSaturate |
-            I8x16Sub |
-            S8x16SubSaturate |
-            U8x16SubSaturate |
-            S8x16Min |
-            U8x16Min |
-            S8x16Max |
-            U8x16Max |
-            U8x16Avgr |
-            I16x8ExtendAddPairwiseS8x16 |
-            I16x8ExtendAddPairwiseU8x16 |
-            I16x8Abs |
-            I16x8Neg |
-            S16x8Q15MulRSat |
-            I16x8AllTrue |
-            I16x8Bitmask |
-            S16x8NarrowI32x4 |
-            U16x8NarrowI32x4 |
-            I16x8ExtendLowS8x16 |
-            I16x8ExtendHighS8x16 |
-            I16x8ExtendLowU8x16 |
-            I16x8ExtendHighU8x16 |
-            I16x8Shl |
-            S16x8Shr |
-            U16x8Shr |
-            I16x8Add |
-            S16x8AddSaturate |
-            U16x8AddSaturate |
-            I16x8Sub  |
-            S16x8SubSaturate  |
-            U16x8SubSaturate  |
-            I16x8Mul  |
-            S16x8Min  |
-            U16x8Min  |
-            S16x8Max  |
-            U16x8Max  |
-            U16x8Avgr  |
-            I16x8ExtMulLowS8x16  |
-            I16x8ExtMulHighS8x16  |
-            I16x8ExtMulLowU8x16  |
-            I16x8ExtMulHighU8x16  |
-            I32x4ExtendAddPairwiseS16x8  |
-            I32x4ExtendAddPairwiseU16x8  |
-            I32x4Abs  |
-            I32x4Neg  |
-            I32x4AllTrue  |
-            I32x4Bitmask  |
-            I32x4ExtendLowS16x8  |
-            I32x4ExtendHighS16x8  |
-            I32x4ExtendLowU16x8  |
-            I32x4ExtendHighU16x8  |
-            I32x4Shl  |
-            S32x4Shr  |
-            U32x4Shr  |
-            I32x4Add  |
-            I32x4Sub  |
-            I32x4Mul  |
-            S32x4Min  |
-            U32x4Min  |
-            S32x4Max  |
-            U32x4Max  |
-            I32x4DotProductS16x8  |
-            I32x4ExtMulLowS16x8  |
-            I32x4ExtMulHighS16x8  |
-            I32x4ExtMulLowU16x8  |
-            I32x4ExtMulHighU16x8  |
-            I64x2Abs  |
-            I64x2Neg  |
-            I64x2AllTrue  |
-            I64x2Bitmask  |
-            I64x2ExtendLowS32x4  |
-            I64x2ExtendHighS32x4  |
-            I64x2ExtendLowU32x4  |
-            I64x2ExtendHighU32x4  |
-            I64x2Shl  |
-            S64x2Shr  |
-            U64x2Shr  |
-            I64x2Add  |
-            I64x2Sub  |
-            I64x2Mul  |
-            I64x2ExtMulLowS32x4  |
-            I64x2ExtMulHighS32x4  |
-            I64x2ExtMulLowU32x4  |
-            I64x2ExtMulHighU32x4  |
-            F32x4Ceil  |
-            F32x4Floor  |
-            F32x4Trunc  |
-            F32x4Nearest  |
-            F32x4Abs  |
-            F32x4Neg  |
-            F32x4Sqrt  |
-            F32x4Add  |
-            F32x4Sub  |
-            F32x4Mul  |
-            F32x4Div  |
-            F32x4Min  |
-            F32x4Max |
-            F32x4PMin |
-            F32x4PMax |
-            F64x2Ceil |
-            F64x2Floor |
-            F64x2Trunc |
-            F64x2Nearest |
-            F64x2Abs |
-            F64x2Neg |
-            F64x2Sqrt |
-            F64x2Add |
-            F64x2Sub |
-            F64x2Mul |
-            F64x2Div |
-            F64x2Min |
-            F64x2Max |
-            F64x2PMin |
-            F64x2PMax |
-            S32x4TruncSatF32x4 |
-            U32x4TruncSatF32x4 |
-            F32x4ConvertS32x4 |
-            F32x4ConvertU32x4 |
-            S32x4TruncSatZeroF64x2 |
-            U32x4TruncSatZeroF64x2 |
-            F64x2ConvertLowS32x4 |
-            F64x2ConvertLowU32x4 |
-            F32x4DemoteF64x2Zero |
-            F64x2PromoteLowF32x4 => 2,
-
-            
-        }
-=======
             S8x16ExtractLane { lane: _ }
             | U8x16ExtractLane { lane: _ }
             | I8x16ReplaceLane { lane: _ }
@@ -1980,7 +1650,6 @@
             _ => 0,
         };
         self.instr_id().size() + immediate_size
->>>>>>> a675a7a6
     }
 
     fn encode(&self, v: &mut Vec<u8>) {
@@ -2002,727 +1671,6 @@
                 failsafe.encode(v);
             }
             Call(func_idx) => {
-<<<<<<< HEAD
-                v.push(0x10);
-                func_idx.encode(v);
-            },
-            CallIndirect { type_idx, table_idx } => {
-                v.push(0x11);
-                type_idx.encode(v);
-                table_idx.encode(v);
-            },
-            RefNull(ref_type) => {
-                v.push(0xD0);
-                ref_type.encode(v);
-            },
-            RefIsNull => v.push(0xD1),
-            RefFunc(func_index) => {
-                v.push(0xD2);
-                func_index.encode(v);
-            },
-            Drop => v.push(0x1A),
-            Select => v.push(0x1B),
-            LocalGet(local_index) => {
-                v.push(0x20);
-                local_index.encode(v);
-            },
-            LocalSet(local_index) => {
-                v.push(0x21);
-                local_index.encode(v);
-            },
-            LocalTee(local_index) => {
-                v.push(0x22);
-                local_index.encode(v);
-            },
-            GlobalGet(global_index) => {
-                v.push(0x23);
-                global_index.encode(v);
-            },
-            GlobalSet(global_index) => {
-                v.push(0x24);
-                global_index.encode(v);
-            },
-            TableGet(table_index) => {
-                v.push(0x25);
-                table_index.encode(v);
-            },
-            TableSet(table_index) => {
-                v.push(0x26);
-                table_index.encode(v);
-            },
-            TableSize(table_index) => {
-                [0xFCu8, 12].encode(v);
-                table_index.encode(v);
-            },
-            TableGrow(table_index) => {
-                [0xFCu8, 13].encode(v);
-                table_index.encode(v);
-            },
-            TableFill(table_index) => {
-                [0xFCu8, 14].encode(v);
-                table_index.encode(v);
-            },
-            TableCopy { dest_index, src_index } => {
-                [0xFCu8, 15].encode(v);
-                dest_index.encode(v);
-                src_index.encode(v);
-            },
-            TableInit { table_index, elem_index } => {
-                [0xFCu8, 16].encode(v);
-                table_index.encode(v);
-                elem_index.encode(v);
-            },
-            ElemDrop(elem_index) => {
-                [0xFCu8, 14].encode(v);
-                elem_index.encode(v);
-            },
-            I32Load { align, offset } => {
-                v.push(0x28);
-                align.encode(v);
-                offset.encode(v);
-            },
-            I64Load { align, offset } => {
-                v.push(0x29);
-                align.encode(v);
-                offset.encode(v);
-            },
-            F32Load { align, offset } => {
-                v.push(0x2A);
-                align.encode(v);
-                offset.encode(v);
-            },
-            F64Load { align, offset } => {
-                v.push(0x2B);
-                align.encode(v);
-                offset.encode(v);
-            },
-            I32LoadS8 { align, offset } => {
-                v.push(0x2C);
-                align.encode(v);
-                offset.encode(v);
-            },
-            I32LoadU8 { align, offset } => {
-                v.push(0x2D);
-                align.encode(v);
-                offset.encode(v);
-            },
-            I32LoadS16 { align, offset } => {
-                v.push(0x2E);
-                align.encode(v);
-                offset.encode(v);
-            },
-            I32LoadU16 { align, offset } => {
-                v.push(0x2F);
-                align.encode(v);
-                offset.encode(v);
-            },
-            I64LoadS8 { align, offset } => {
-                v.push(0x30);
-                align.encode(v);
-                offset.encode(v);
-            },
-            I64LoadU8 { align, offset } => {
-                v.push(0x31);
-                align.encode(v);
-                offset.encode(v);
-            },
-            I64LoadS16 { align, offset } => {
-                v.push(0x32);
-                align.encode(v);
-                offset.encode(v);
-            },
-            I64LoadU16 { align, offset } => {
-                v.push(0x33);
-                align.encode(v);
-                offset.encode(v);
-            },
-            I64LoadS32 { align, offset } => {
-                v.push(0x34);
-                align.encode(v);
-                offset.encode(v);
-            },
-            I64LoadU32 { align, offset } => {
-                v.push(0x35);
-                align.encode(v);
-                offset.encode(v);
-            },
-            I32Store { align, offset } => {
-                v.push(0x36);
-                align.encode(v);
-                offset.encode(v);
-            },
-            I64Store { align, offset } => {
-                v.push(0x37);
-                align.encode(v);
-                offset.encode(v);
-            },
-            F32Store { align, offset } => {
-                v.push(0x38);
-                align.encode(v);
-                offset.encode(v);
-            },
-            F64Store { align, offset } => {
-                v.push(0x39);
-                align.encode(v);
-                offset.encode(v);
-            },
-            I32StoreI8 { align, offset } => {
-                v.push(0x3A);
-                align.encode(v);
-                offset.encode(v);
-            },
-            I32StoreI16 { align, offset } => {
-                v.push(0x3B);
-                align.encode(v);
-                offset.encode(v);
-            },
-            I64StoreI8 { align, offset } => {
-                v.push(0x3C);
-                align.encode(v);
-                offset.encode(v);
-            },
-            I64StoreI16 { align, offset } => {
-                v.push(0x3D);
-                align.encode(v);
-                offset.encode(v);
-            },
-            I64StoreI32 { align, offset } => {
-                v.push(0x3E);
-                align.encode(v);
-                offset.encode(v);
-            },
-            MemorySize => [0x3Fu8, 0].encode(v),
-            MemoryGrow => [0x40u8, 0].encode(v),
-            MemoryInit(data_idx) => {
-                [0xFCu8, 8].encode(v);
-                data_idx.encode(v);
-                v.push(0);
-            },
-            DataDrop(data_idx) => {
-                [0x40u8, 9].encode(v);
-                data_idx.encode(v);
-            },
-            MemoryCopy => [0xFCu8, 10, 0, 0].encode(v),
-            MemoryFill => [0xFCu8, 11, 0].encode(v),
-            I32Const(x) => {
-                v.push(0x41);
-                x.encode(v);
-            },
-            I64Const(x) => {
-                v.push(0x42);
-                x.encode(v);
-            },
-            F32Const(x) => {
-                v.push(0x43);
-                x.encode(v);
-            },
-            F64Const(x) => {
-                v.push(0x44);
-                x.encode(v);
-            },
-            I32EqualsZero => v.push(0x45),
-            I32Equal => v.push(0x46),
-            I32NotEqual => v.push(0x47),
-            S32LessThan => v.push(0x48),
-            U32LessThan => v.push(0x49),
-            S32GreaterThan => v.push(0x4A),
-            U32GreaterThan => v.push(0x4B),
-            S32LessThanOrEqual => v.push(0x4C),
-            U32LessThanOrEqual => v.push(0x4D),
-            S32GreaterThanOrEqual => v.push(0x4E),
-            U32GreaterThanOrEqual => v.push(0x4F),
-            I64EqualsZero => v.push(0x50),
-            I64Equal => v.push(0x51),
-            I64NotEqual => v.push(0x52),
-            S64LessThan => v.push(0x53),
-            U64LessThan => v.push(0x54),
-            S64GreaterThan => v.push(0x55),
-            U64GreaterThan => v.push(0x56),
-            S64LessThanOrEqual => v.push(0x57),
-            U64LessThanOrEqual => v.push(0x58),
-            S64GreaterThanOrEqual => v.push(0x59),
-            U64GreaterThanOrEqual => v.push(0x5A),
-            F32Equal => v.push(0x5B),
-            F32NotEqual => v.push(0x5C),
-            F32LessThan => v.push(0x5D),
-            F32GreaterThan => v.push(0x5E),
-            F32LessThanOrEqual => v.push(0x5F),
-            F32GreaterThanOrEqual => v.push(0x60),
-            F64Equal => v.push(0x61),
-            F64NotEqual => v.push(0x62),
-            F64LessThan => v.push(0x63),
-            F64GreaterThan => v.push(0x64),
-            F64LessThanOrEqual => v.push(0x65),
-            F64GreaterThanOrEqual => v.push(0x66),
-            I32CountLeadingZeroes => v.push(0x67),
-            I32CountTrailingZeroes => v.push(0x68),
-            I32CountOnes => v.push(0x69),
-            I32Add => v.push(0x6A),
-            I32Sub => v.push(0x6B),
-            I32Mul => v.push(0x6C),
-            S32Div => v.push(0x6D),
-            U32Div => v.push(0x6E),
-            S32Rem => v.push(0x6F),
-            U32Rem => v.push(0x70),
-            I32And => v.push(0x71),
-            I32Or => v.push(0x72),
-            I32Xor => v.push(0x73),
-            I32ShiftLeft => v.push(0x74),
-            S32ShiftRight => v.push(0x75),
-            U32ShiftRight => v.push(0x76),
-            I32RotateLeft => v.push(0x77),
-            I32RotateRight => v.push(0x78),
-            I64CountLeadingZeroes => v.push(0x79),
-            I64CountTrailingZeroes => v.push(0x7A),
-            I64CountOnes => v.push(0x7B),
-            I64Add => v.push(0x7C),
-            I64Sub => v.push(0x7D),
-            I64Mul => v.push(0x7E),
-            S64Div => v.push(0x7F),
-            U64Div => v.push(0x80),
-            S64Rem => v.push(0x81),
-            U64Rem => v.push(0x82),
-            I64And => v.push(0x83),
-            I64Or => v.push(0x84),
-            I64Xor => v.push(0x85),
-            I64ShiftLeft => v.push(0x86),
-            S64ShiftRight => v.push(0x87),
-            U64ShiftRight => v.push(0x88),
-            I64RotateLeft => v.push(0x89),
-            I64RotateRight => v.push(0x8A),
-            F32AbsoluteValue => v.push(0x8B),
-            F32Negate => v.push(0x8C),
-            F32Ceiling => v.push(0x8D),
-            F32Floor => v.push(0x8E),
-            F32Truncate => v.push(0x8F),
-            F32Nearest => v.push(0x90),
-            F32SquareRoot => v.push(0x91),
-            F32Add => v.push(0x92),
-            F32Sub => v.push(0x93),
-            F32Mul => v.push(0x94),
-            F32Div => v.push(0x95),
-            F32Min => v.push(0x96),
-            F32Max => v.push(0x97),
-            F32CopySign => v.push(0x98),
-            F64AbsoluteValue => v.push(0x99),
-            F64Negate => v.push(0x9A),
-            F64Ceiling => v.push(0x9B),
-            F64Floor => v.push(0x9C),
-            F64Truncate => v.push(0x9D),
-            F64Nearest => v.push(0x9E),
-            F64SquareRoot => v.push(0x9F),
-            F64Add => v.push(0xA0),
-            F64Sub => v.push(0xA1),
-            F64Mul => v.push(0xA2),
-            F64Div => v.push(0xA3),
-            F64Min => v.push(0xA4),
-            F64Max => v.push(0xA5),
-            F64CopySign => v.push(0xA6),
-            I32WrapI64 => v.push(0xA7),
-            S32TruncateF32 => v.push(0xA8),
-            U32TruncateF32 => v.push(0xA9),
-            S32TruncateF64 => v.push(0xAA),
-            U32TruncateF64 => v.push(0xAB),
-            I64ExtendS32 => v.push(0xAC),
-            I64ExtendU32 => v.push(0xAD),
-            S64TruncateF32 => v.push(0xAE),
-            U64TruncateF32 => v.push(0xAF),
-            S64TruncateF64 => v.push(0xB0),
-            U64TruncateF64 => v.push(0xB1),
-            F32ConvertS32 => v.push(0xB2),
-            F32ConvertU32 => v.push(0xB3),
-            F32ConvertS64 => v.push(0xB4),
-            F32ConvertU64 => v.push(0xB5),
-            F32DemoteF64 => v.push(0xB6),
-            F64ConvertS32 => v.push(0xB7),
-            F64ConvertU32 => v.push(0xB8),
-            F64ConvertS64 => v.push(0xB9),
-            F64ConvertU64 => v.push(0xBA),
-            F64PromoteF32 => v.push(0xBB),
-            I32ReinterpretF32 => v.push(0xBC),
-            I64ReinterpretF64 => v.push(0xBD),
-            F32ReinterpretI32 => v.push(0xBE),
-            F64ReinterpretI64 => v.push(0xBF),
-            S32Extend8 => v.push(0xC0),
-            S32Extend16 => v.push(0xC1),
-            S64Extend8 => v.push(0xC2),
-            S64Extend16 => v.push(0xC3),
-            S64Extend32 => v.push(0xC4),
-            S32SaturatingTruncateF32 => [0xFCu8, 0].encode(v),
-            U32SaturatingTruncateF32 => [0xFCu8, 1].encode(v),
-            S32SaturatingTruncateF64 => [0xFCu8, 2].encode(v),
-            U32SaturatingTruncateF64 => [0xFCu8, 3].encode(v),
-            S64SaturatingTruncateF32 => [0xFCu8, 4].encode(v),
-            U64SaturatingTruncateF32 => [0xFCu8, 5].encode(v),
-            S64SaturatingTruncateF64 => [0xFCu8, 6].encode(v),
-            U64SaturatingTruncateF64 => [0xFCu8, 7].encode(v),
-            V128Load { align, offset } => {
-                [0xFDu8, 0].encode(v);
-                align.encode(v);
-                offset.encode(v);
-            },
-            V128LoadS8x8 { align, offset } => {
-                [0xFDu8, 1].encode(v);
-                align.encode(v);
-                offset.encode(v);
-            },
-            V128LoadU8x8 { align, offset } => {
-                [0xFDu8, 2].encode(v);
-                align.encode(v);
-                offset.encode(v);
-            },
-            V128LoadS16x4 { align, offset } => {
-                [0xFDu8, 3].encode(v);
-                align.encode(v);
-                offset.encode(v);
-            },
-            V128LoadU16x4 { align, offset } => {
-                [0xFDu8, 4].encode(v);
-                align.encode(v);
-                offset.encode(v);
-            },
-            V128LoadS32x2 { align, offset } => {
-                [0xFDu8, 5].encode(v);
-                align.encode(v);
-                offset.encode(v);
-            },
-            V128LoadU32x2 { align, offset } => {
-                [0xFDu8, 6].encode(v);
-                align.encode(v);
-                offset.encode(v);
-            },
-            V128LoadSplatI8 { align, offset } => {
-                [0xFDu8, 7].encode(v);
-                align.encode(v);
-                offset.encode(v);
-            },
-            V128LoadSplatI16 { align, offset } => {
-                [0xFDu8, 8].encode(v);
-                align.encode(v);
-                offset.encode(v);
-            },
-            V128LoadSplatI32 { align, offset } => {
-                [0xFDu8, 9].encode(v);
-                align.encode(v);
-                offset.encode(v);
-            },
-            V128LoadSplatI64 { align, offset } => {
-                [0xFDu8, 10].encode(v);
-                align.encode(v);
-                offset.encode(v);
-            },
-            V128LoadZeroI32 { align, offset } => {
-                [0xFDu8, 92].encode(v);
-                align.encode(v);
-                offset.encode(v);
-            },
-            V128LoadZeroI64 { align, offset } => {
-                [0xFDu8, 93].encode(v);
-                align.encode(v);
-                offset.encode(v);
-            },
-            V128Store { align, offset } => {
-                [0xFDu8, 11].encode(v);
-                align.encode(v);
-                offset.encode(v);
-            },
-            V128Load8Lane { align, offset, lane } => {
-                [0xFDu8, 84].encode(v);
-                align.encode(v);
-                offset.encode(v);
-                lane.encode(v);
-            },
-            V128Load16Lane { align, offset, lane } => {
-                [0xFDu8, 85].encode(v);
-                align.encode(v);
-                offset.encode(v);
-                lane.encode(v);
-            },
-            V128Load32Lane { align, offset, lane } => {
-                [0xFDu8, 86].encode(v);
-                align.encode(v);
-                offset.encode(v);
-                lane.encode(v);
-            },
-            V128Load64Lane { align, offset, lane } => {
-                [0xFDu8, 87].encode(v);
-                align.encode(v);
-                offset.encode(v);
-                lane.encode(v);
-            },
-            V128Store8Lane { align, offset, lane } => {
-                [0xFDu8, 88].encode(v);
-                align.encode(v);
-                offset.encode(v);
-                lane.encode(v);
-            },
-            V128Store16Lane { align, offset, lane } => {
-                [0xFDu8, 89].encode(v);
-                align.encode(v);
-                offset.encode(v);
-                lane.encode(v);
-            },
-            V128Store32Lane { align, offset, lane } => {
-                [0xFDu8, 90].encode(v);
-                align.encode(v);
-                offset.encode(v);
-                lane.encode(v);
-            },
-            V128Store64Lane { align, offset, lane } => {
-                [0xFDu8, 91].encode(v);
-                align.encode(v);
-                offset.encode(v);
-                lane.encode(v);
-            },
-            V128Const(bytes) => {
-                [0xFDu8, 12].encode(v);
-                bytes.encode(v);
-            },
-            I8x16Shuffle { lanes } => {
-                [0xFDu8, 13].encode(v);
-                lanes.encode(v);
-            },
-            S8x16ExtractLane { lane } => {
-                [0xFDu8, 21, lane].encode(v);
-            },
-            U8x16ExtractLane { lane } => {
-                [0xFDu8, 22, lane].encode(v);
-            },
-            I8x16ReplaceLane { lane } => {
-                [0xFDu8, 23, lane].encode(v);
-            },
-            S16x8ExtractLane { lane } => {
-                [0xFDu8, 24, lane].encode(v);
-            },
-            U16x8ExtractLane { lane } => {
-                [0xFDu8, 25, lane].encode(v);
-            },
-            I16x8ReplaceLane { lane } => {
-                [0xFDu8, 26, lane].encode(v);
-            },
-            I32x4ExtractLane { lane } => {
-                [0xFDu8, 27, lane].encode(v);
-            },
-            I32x4ReplaceLane { lane } => {
-                [0xFDu8, 28, lane].encode(v);
-            },
-            I64x2ExtractLane { lane } => {
-                [0xFDu8, 29, lane].encode(v);
-            },
-            I64x2ReplaceLane { lane } => {
-                [0xFDu8, 30, lane].encode(v);
-            },
-            F32x4ExtractLane { lane } => {
-                [0xFDu8, 31, lane].encode(v);
-            },
-            F32x4ReplaceLane { lane } => {
-                [0xFDu8, 32, lane].encode(v);
-            },
-            F64x2ExtractLane { lane } => {
-                [0xFDu8, 33, lane].encode(v);
-            },
-            F64x2ReplaceLane { lane } => {
-                [0xFDu8, 34, lane].encode(v);
-            },
-            I8x16Swizzle => [0xFDu8, 14].encode(v),
-            I8x16Splat => [0xFDu8, 15].encode(v),
-            I16x8Splat => [0xFDu8, 16].encode(v),
-            I32x4Splat => [0xFDu8, 17].encode(v),
-            I64x2Splat => [0xFDu8, 18].encode(v),
-            F32x4Splat => [0xFDu8, 19].encode(v),
-            F64x2Splat => [0xFDu8, 20].encode(v),
-            I8x16Equal => [0xFDu8, 35].encode(v),
-            I8x16NotEqual => [0xFDu8, 36].encode(v),
-            S8x16LessThan => [0xFDu8, 37].encode(v),
-            U8x16LessThan => [0xFDu8, 38].encode(v),
-            S8x16GreaterThan => [0xFDu8, 39].encode(v),
-            U8x16GreaterThan => [0xFDu8, 40].encode(v),
-            S8x16LessThanOrEqual => [0xFDu8, 41].encode(v),
-            U8x16LessThanOrEqual => [0xFDu8, 42].encode(v),
-            S8x16GreaterThanOrEqual => [0xFDu8, 43].encode(v),
-            U8x16GreaterThanOrEqual => [0xFDu8, 44].encode(v),
-            I16x8Equal => [0xFDu8, 45].encode(v),
-            I16x8NotEqual => [0xFDu8, 46].encode(v),
-            S16x8LessThan => [0xFDu8, 47].encode(v),
-            U16x8LessThan => [0xFDu8, 48].encode(v),
-            S16x8GreaterThan => [0xFDu8, 49].encode(v),
-            U16x8GreaterThan => [0xFDu8, 50].encode(v),
-            S16x8LessThanOrEqual => [0xFDu8, 51].encode(v),
-            U16x8LessThanOrEqual => [0xFDu8, 52].encode(v),
-            S16x8GreaterThanOrEqual => [0xFDu8, 53].encode(v),
-            U16x8GreaterThanOrEqual => [0xFDu8, 54].encode(v),
-            I32x4Equal => [0xFDu8, 55].encode(v),
-            I32x4NotEqual => [0xFDu8, 56].encode(v),
-            S32x4LessThan => [0xFDu8, 57].encode(v),
-            U32x4LessThan => [0xFDu8, 58].encode(v),
-            S32x4GreaterThan => [0xFDu8, 59].encode(v),
-            U32x4GreaterThan => [0xFDu8, 60].encode(v),
-            S32x4LessThanOrEqual => [0xFDu8, 61].encode(v),
-            U32x4LessThanOrEqual => [0xFDu8, 62].encode(v),
-            S32x4GreaterThanOrEqual => [0xFDu8, 63].encode(v),
-            U32x4GreaterThanOrEqual => [0xFDu8, 64].encode(v),
-            I64x2Equal => [0xFDu8, 214].encode(v),
-            I64x2NotEqual => [0xFDu8, 215].encode(v),
-            S64x2LessThan => [0xFDu8, 216].encode(v),
-            S64x2GreaterThan => [0xFDu8, 217].encode(v),
-            S64x2LessThanOrEqual => [0xFDu8, 218].encode(v),
-            S64x2GreaterThanOrEqual => [0xFDu8, 219].encode(v),
-            F32x4Equal => [0xFDu8, 65].encode(v),
-            F32x4NotEqual => [0xFDu8, 66].encode(v),
-            F32x4LessThan => [0xFDu8, 67].encode(v),
-            F32x4GreaterThan => [0xFDu8, 68].encode(v),
-            F32x4LessThanOrEqual => [0xFDu8, 69].encode(v),
-            F32x4GreaterThanOrEqual => [0xFDu8, 70].encode(v),
-            F64x2Equal => [0xFDu8, 71].encode(v),
-            F64x2NotEqual => [0xFDu8, 72].encode(v),
-            F64x2LessThan => [0xFDu8, 73].encode(v),
-            F64x2GreaterThan => [0xFDu8, 74].encode(v),
-            F64x2LessThanOrEqual => [0xFDu8, 75].encode(v),
-            F64x2GreaterThanOrEqual => [0xFDu8, 76].encode(v),
-            V128Not => [0xFDu8, 77].encode(v),
-            V128And => [0xFDu8, 78].encode(v),
-            V128AndNot => [0xFDu8, 79].encode(v),
-            V128Or => [0xFDu8, 80].encode(v),
-            V128Xor => [0xFDu8, 81].encode(v),
-            V128BitSelect => [0xFDu8, 82].encode(v),
-            V128AnyTrue => [0xFDu8, 83].encode(v),
-            I8x16Abs => [0xFDu8, 96].encode(v),
-            I8x16Neg => [0xFDu8, 97].encode(v),
-            I8x16CountOnes => [0xFDu8, 98].encode(v),
-            I8x16AllTrue => [0xFDu8, 99].encode(v),
-            I8x16Bitmask => [0xFDu8, 100].encode(v),
-            S8x16NarrowI16x8 => [0xFDu8, 101].encode(v),
-            U8x16NarrowI16x8 => [0xFDu8, 102].encode(v),
-            I8x16Shl => [0xFDu8, 107].encode(v),
-            S8x16Shr => [0xFDu8, 108].encode(v),
-            U8x16Shr => [0xFDu8, 109].encode(v),
-            I8x16Add => [0xFDu8, 110].encode(v),
-            S8x16AddSaturate => [0xFDu8, 111].encode(v),
-            U8x16AddSaturate => [0xFDu8, 112].encode(v),
-            I8x16Sub => [0xFDu8, 113].encode(v),
-            S8x16SubSaturate => [0xFDu8, 114].encode(v),
-            U8x16SubSaturate => [0xFDu8, 115].encode(v),
-            S8x16Min => [0xFDu8, 118].encode(v),
-            U8x16Min => [0xFDu8, 119].encode(v),
-            S8x16Max => [0xFDu8, 120].encode(v),
-            U8x16Max => [0xFDu8, 121].encode(v),
-            U8x16Avgr => [0xFDu8, 123].encode(v),
-            I16x8ExtendAddPairwiseS8x16 => [0xFDu8, 124].encode(v),
-            I16x8ExtendAddPairwiseU8x16 => [0xFDu8, 125].encode(v),
-            I16x8Abs => [0xFDu8, 128].encode(v),
-            I16x8Neg => [0xFDu8, 129].encode(v),
-            S16x8Q15MulRSat => [0xFDu8, 130].encode(v),
-            I16x8AllTrue => [0xFDu8, 131].encode(v),
-            I16x8Bitmask => [0xFDu8, 132].encode(v),
-            S16x8NarrowI32x4 => [0xFDu8, 133].encode(v),
-            U16x8NarrowI32x4 => [0xFDu8, 134].encode(v),
-            I16x8ExtendLowS8x16 => [0xFDu8, 135].encode(v),
-            I16x8ExtendHighS8x16 => [0xFDu8, 136].encode(v),
-            I16x8ExtendLowU8x16 => [0xFDu8, 137].encode(v),
-            I16x8ExtendHighU8x16 => [0xFDu8, 138].encode(v),
-            I16x8Shl => [0xFDu8, 139].encode(v),
-            S16x8Shr => [0xFDu8, 140].encode(v),
-            U16x8Shr => [0xFDu8, 141].encode(v),
-            I16x8Add => [0xFDu8, 142].encode(v),
-            S16x8AddSaturate => [0xFDu8, 143].encode(v),
-            U16x8AddSaturate => [0xFDu8, 144].encode(v),
-            I16x8Sub => [0xFDu8, 145].encode(v),
-            S16x8SubSaturate => [0xFDu8, 146].encode(v),
-            U16x8SubSaturate => [0xFDu8, 147].encode(v),
-            I16x8Mul => [0xFDu8, 149].encode(v),
-            S16x8Min => [0xFDu8, 150].encode(v),
-            U16x8Min => [0xFDu8, 151].encode(v),
-            S16x8Max => [0xFDu8, 152].encode(v),
-            U16x8Max => [0xFDu8, 153].encode(v),
-            U16x8Avgr => [0xFDu8, 155].encode(v),
-            I16x8ExtMulLowS8x16 => [0xFDu8, 156].encode(v),
-            I16x8ExtMulHighS8x16 => [0xFDu8, 157].encode(v),
-            I16x8ExtMulLowU8x16 => [0xFDu8, 158].encode(v),
-            I16x8ExtMulHighU8x16 => [0xFDu8, 159].encode(v),
-            I32x4ExtendAddPairwiseS16x8 => [0xFDu8, 126].encode(v),
-            I32x4ExtendAddPairwiseU16x8 => [0xFDu8, 127].encode(v),
-            I32x4Abs => [0xFDu8, 160].encode(v),
-            I32x4Neg => [0xFDu8, 161].encode(v),
-            I32x4AllTrue => [0xFDu8, 163].encode(v),
-            I32x4Bitmask => [0xFDu8, 164].encode(v),
-            I32x4ExtendLowS16x8 => [0xFDu8, 167].encode(v),
-            I32x4ExtendHighS16x8 => [0xFDu8, 168].encode(v),
-            I32x4ExtendLowU16x8 => [0xFDu8, 169].encode(v),
-            I32x4ExtendHighU16x8 => [0xFDu8, 170].encode(v),
-            I32x4Shl => [0xFDu8, 171].encode(v),
-            S32x4Shr => [0xFDu8, 172].encode(v),
-            U32x4Shr => [0xFDu8, 173].encode(v),
-            I32x4Add => [0xFDu8, 174].encode(v),
-            I32x4Sub => [0xFDu8, 177].encode(v),
-            I32x4Mul => [0xFDu8, 181].encode(v),
-            S32x4Min => [0xFDu8, 182].encode(v),
-            U32x4Min => [0xFDu8, 183].encode(v),
-            S32x4Max => [0xFDu8, 184].encode(v),
-            U32x4Max => [0xFDu8, 185].encode(v),
-            I32x4DotProductS16x8 => [0xFDu8, 186].encode(v),
-            I32x4ExtMulLowS16x8 => [0xFDu8, 188].encode(v),
-            I32x4ExtMulHighS16x8 => [0xFDu8, 189].encode(v),
-            I32x4ExtMulLowU16x8 => [0xFDu8, 190].encode(v),
-            I32x4ExtMulHighU16x8 => [0xFDu8, 191].encode(v),
-            I64x2Abs => [0xFDu8, 192].encode(v),
-            I64x2Neg => [0xFDu8, 193].encode(v),
-            I64x2AllTrue => [0xFDu8, 195].encode(v),
-            I64x2Bitmask => [0xFDu8, 196].encode(v),
-            I64x2ExtendLowS32x4 => [0xFDu8, 199].encode(v),
-            I64x2ExtendHighS32x4 => [0xFDu8, 200].encode(v),
-            I64x2ExtendLowU32x4 => [0xFDu8, 201].encode(v),
-            I64x2ExtendHighU32x4 => [0xFDu8, 202].encode(v),
-            I64x2Shl => [0xFDu8, 203].encode(v),
-            S64x2Shr => [0xFDu8, 204].encode(v),
-            U64x2Shr => [0xFDu8, 205].encode(v),
-            I64x2Add => [0xFDu8, 206].encode(v),
-            I64x2Sub => [0xFDu8, 209].encode(v),
-            I64x2Mul => [0xFDu8, 213].encode(v),
-            I64x2ExtMulLowS32x4 => [0xFDu8, 220].encode(v),
-            I64x2ExtMulHighS32x4 => [0xFDu8, 221].encode(v),
-            I64x2ExtMulLowU32x4 => [0xFDu8, 223].encode(v),
-            I64x2ExtMulHighU32x4 => [0xFDu8, 224].encode(v),
-            F32x4Ceil => [0xFDu8, 103].encode(v),
-            F32x4Floor => [0xFDu8, 104].encode(v),
-            F32x4Trunc => [0xFDu8, 105].encode(v),
-            F32x4Nearest => [0xFDu8, 106].encode(v),
-            F32x4Abs => [0xFDu8, 224].encode(v),
-            F32x4Neg => [0xFDu8, 225].encode(v),
-            F32x4Sqrt => [0xFDu8, 227].encode(v),
-            F32x4Add => [0xFDu8, 228].encode(v),
-            F32x4Sub => [0xFDu8, 229].encode(v),
-            F32x4Mul => [0xFDu8, 230].encode(v),
-            F32x4Div => [0xFDu8, 231].encode(v),
-            F32x4Min => [0xFDu8, 232].encode(v),
-            F32x4Max => [0xFDu8, 233].encode(v),
-            F32x4PMin => [0xFDu8, 234].encode(v),
-            F32x4PMax => [0xFDu8, 235].encode(v),
-            F64x2Ceil => [0xFDu8, 116].encode(v),
-            F64x2Floor => [0xFDu8, 117].encode(v),
-            F64x2Trunc => [0xFDu8, 122].encode(v),
-            F64x2Nearest => [0xFDu8, 148].encode(v),
-            F64x2Abs => [0xFDu8, 236].encode(v),
-            F64x2Neg => [0xFDu8, 237].encode(v),
-            F64x2Sqrt => [0xFDu8, 239].encode(v),
-            F64x2Add => [0xFDu8, 240].encode(v),
-            F64x2Sub => [0xFDu8, 241].encode(v),
-            F64x2Mul => [0xFDu8, 242].encode(v),
-            F64x2Div => [0xFDu8, 243].encode(v),
-            F64x2Min => [0xFDu8, 244].encode(v),
-            F64x2Max => [0xFDu8, 245].encode(v),
-            F64x2PMin => [0xFDu8, 246].encode(v),
-            F64x2PMax => [0xFDu8, 247].encode(v),
-            S32x4TruncSatF32x4 => [0xFDu8, 248].encode(v),
-            U32x4TruncSatF32x4 => [0xFDu8, 249].encode(v),
-            F32x4ConvertS32x4 => [0xFDu8, 250].encode(v),
-            F32x4ConvertU32x4 => [0xFDu8, 251].encode(v),
-            S32x4TruncSatZeroF64x2 => [0xFDu8, 252].encode(v),
-            U32x4TruncSatZeroF64x2 => [0xFDu8, 253].encode(v),
-            F64x2ConvertLowS32x4 => [0xFDu8, 254].encode(v),
-            F64x2ConvertLowU32x4 => [0xFDu8, 255].encode(v),
-            F32x4DemoteF64x2Zero => [0xFDu8, 94].encode(v),
-            F64x2PromoteLowF32x4 => [0xFDu8, 95].encode(v),
-=======
                 (func_idx).encode(v);
             }
             CallIndirect {
@@ -2877,7 +1825,6 @@
         match *self {
             InstrId::Single(x) => x.encode(v),
             InstrId::Extended(x, y) => (x, y).encode(v),
->>>>>>> a675a7a6
         }
     }
 }